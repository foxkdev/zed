use crate::DraggedDock;
use crate::{status_bar::StatusItemView, Workspace};
use gpui::{
    div, px, Action, AnchorCorner, AnyView, AppContext, Axis, ClickEvent, Entity, EntityId,
    EventEmitter, FocusHandle, FocusableView, IntoElement, MouseButton, ParentElement, Render,
    SharedString, Styled, Subscription, View, ViewContext, VisualContext, WeakView, WindowContext,
};
use schemars::JsonSchema;
use serde::{Deserialize, Serialize};
use std::sync::Arc;
use ui::{h_stack, ContextMenu, IconButton, Tooltip};
use ui::{prelude::*, right_click_menu};

const RESIZE_HANDLE_SIZE: Pixels = Pixels(6.);

pub enum PanelEvent {
    ChangePosition,
    ZoomIn,
    ZoomOut,
    Activate,
    Close,
    Focus,
}

pub trait Panel: FocusableView + EventEmitter<PanelEvent> {
    fn persistent_name() -> &'static str;
    fn position(&self, cx: &WindowContext) -> DockPosition;
    fn position_is_valid(&self, position: DockPosition) -> bool;
    fn set_position(&mut self, position: DockPosition, cx: &mut ViewContext<Self>);
    fn size(&self, cx: &WindowContext) -> Pixels;
    fn set_size(&mut self, size: Option<Pixels>, cx: &mut ViewContext<Self>);
    // todo!("We should have a icon tooltip method, rather than using persistant_name")
    fn icon(&self, cx: &WindowContext) -> Option<ui::Icon>;
    fn toggle_action(&self) -> Box<dyn Action>;
    fn icon_label(&self, _: &WindowContext) -> Option<String> {
        None
    }
    fn is_zoomed(&self, _cx: &WindowContext) -> bool {
        false
    }
    fn set_zoomed(&mut self, _zoomed: bool, _cx: &mut ViewContext<Self>) {}
    fn set_active(&mut self, _active: bool, _cx: &mut ViewContext<Self>) {}
}

pub trait PanelHandle: Send + Sync {
    fn panel_id(&self) -> EntityId;
    fn persistent_name(&self) -> &'static str;
    fn position(&self, cx: &WindowContext) -> DockPosition;
    fn position_is_valid(&self, position: DockPosition, cx: &WindowContext) -> bool;
    fn set_position(&self, position: DockPosition, cx: &mut WindowContext);
    fn is_zoomed(&self, cx: &WindowContext) -> bool;
    fn set_zoomed(&self, zoomed: bool, cx: &mut WindowContext);
    fn set_active(&self, active: bool, cx: &mut WindowContext);
    fn size(&self, cx: &WindowContext) -> Pixels;
    fn set_size(&self, size: Option<Pixels>, cx: &mut WindowContext);
    fn icon(&self, cx: &WindowContext) -> Option<ui::Icon>;
    fn toggle_action(&self, cx: &WindowContext) -> Box<dyn Action>;
    fn icon_label(&self, cx: &WindowContext) -> Option<String>;
    fn focus_handle(&self, cx: &AppContext) -> FocusHandle;
    fn to_any(&self) -> AnyView;
}

impl<T> PanelHandle for View<T>
where
    T: Panel,
{
    fn panel_id(&self) -> EntityId {
        Entity::entity_id(self)
    }

    fn persistent_name(&self) -> &'static str {
        T::persistent_name()
    }

    fn position(&self, cx: &WindowContext) -> DockPosition {
        self.read(cx).position(cx)
    }

    fn position_is_valid(&self, position: DockPosition, cx: &WindowContext) -> bool {
        self.read(cx).position_is_valid(position)
    }

    fn set_position(&self, position: DockPosition, cx: &mut WindowContext) {
        self.update(cx, |this, cx| this.set_position(position, cx))
    }

    fn is_zoomed(&self, cx: &WindowContext) -> bool {
        self.read(cx).is_zoomed(cx)
    }

    fn set_zoomed(&self, zoomed: bool, cx: &mut WindowContext) {
        self.update(cx, |this, cx| this.set_zoomed(zoomed, cx))
    }

    fn set_active(&self, active: bool, cx: &mut WindowContext) {
        self.update(cx, |this, cx| this.set_active(active, cx))
    }

    fn size(&self, cx: &WindowContext) -> Pixels {
        self.read(cx).size(cx)
    }

    fn set_size(&self, size: Option<Pixels>, cx: &mut WindowContext) {
        self.update(cx, |this, cx| this.set_size(size, cx))
    }

    fn icon(&self, cx: &WindowContext) -> Option<ui::Icon> {
        self.read(cx).icon(cx)
    }

    fn toggle_action(&self, cx: &WindowContext) -> Box<dyn Action> {
        self.read(cx).toggle_action()
    }

    fn icon_label(&self, cx: &WindowContext) -> Option<String> {
        self.read(cx).icon_label(cx)
    }

    fn to_any(&self) -> AnyView {
        self.clone().into()
    }

    fn focus_handle(&self, cx: &AppContext) -> FocusHandle {
        self.read(cx).focus_handle(cx).clone()
    }
}

impl From<&dyn PanelHandle> for AnyView {
    fn from(val: &dyn PanelHandle) -> Self {
        val.to_any()
    }
}

pub struct Dock {
    position: DockPosition,
    panel_entries: Vec<PanelEntry>,
    is_open: bool,
    active_panel_index: usize,
    focus_handle: FocusHandle,
    _focus_subscription: Subscription,
}

impl FocusableView for Dock {
    fn focus_handle(&self, _: &AppContext) -> FocusHandle {
        self.focus_handle.clone()
    }
}

#[derive(Clone, Copy, Debug, Serialize, Deserialize, JsonSchema, PartialEq)]
#[serde(rename_all = "lowercase")]
pub enum DockPosition {
    Left,
    Bottom,
    Right,
}

impl DockPosition {
    fn to_label(&self) -> &'static str {
        match self {
            Self::Left => "left",
            Self::Bottom => "bottom",
            Self::Right => "right",
        }
    }

    // todo!()
    // fn to_resize_handle_side(self) -> HandleSide {
    //     match self {
    //         Self::Left => HandleSide::Right,
    //         Self::Bottom => HandleSide::Top,
    //         Self::Right => HandleSide::Left,
    //     }
    // }

    pub fn axis(&self) -> Axis {
        match self {
            Self::Left | Self::Right => Axis::Horizontal,
            Self::Bottom => Axis::Vertical,
        }
    }
}

struct PanelEntry {
    panel: Arc<dyn PanelHandle>,
    // todo!()
    // context_menu: View<ContextMenu>,
    _subscriptions: [Subscription; 2],
}

pub struct PanelButtons {
    dock: View<Dock>,
}

impl Dock {
    pub fn new(position: DockPosition, cx: &mut ViewContext<Workspace>) -> View<Self> {
        let focus_handle = cx.focus_handle();

        let dock = cx.build_view(|cx: &mut ViewContext<Self>| {
            let focus_subscription = cx.on_focus(&focus_handle, |dock, cx| {
                if let Some(active_entry) = dock.panel_entries.get(dock.active_panel_index) {
                    active_entry.panel.focus_handle(cx).focus(cx)
                }
            });
            Self {
                position,
                panel_entries: Default::default(),
                active_panel_index: 0,
                is_open: false,
                focus_handle: focus_handle.clone(),
                _focus_subscription: focus_subscription,
            }
        });

        cx.observe(&dock, move |workspace, dock, cx| {
            if dock.read(cx).is_open() {
                if let Some(panel) = dock.read(cx).active_panel() {
                    if panel.is_zoomed(cx) {
                        workspace.zoomed = Some(panel.to_any().downgrade());
                        workspace.zoomed_position = Some(position);
                        return;
                    }
                }
            }
            if workspace.zoomed_position == Some(position) {
                workspace.zoomed = None;
                workspace.zoomed_position = None;
            }
        })
        .detach();

        dock
    }

    pub fn position(&self) -> DockPosition {
        self.position
    }

    pub fn is_open(&self) -> bool {
        self.is_open
    }

    // todo!()
    //     pub fn has_focus(&self, cx: &WindowContext) -> bool {
    //         self.visible_panel()
    //             .map_or(false, |panel| panel.has_focus(cx))
    //     }

    pub fn panel<T: Panel>(&self) -> Option<View<T>> {
        self.panel_entries
            .iter()
            .find_map(|entry| entry.panel.to_any().clone().downcast().ok())
    }

    pub fn panel_index_for_type<T: Panel>(&self) -> Option<usize> {
        self.panel_entries
            .iter()
            .position(|entry| entry.panel.to_any().downcast::<T>().is_ok())
    }

    pub fn panel_index_for_persistent_name(
        &self,
        ui_name: &str,
        _cx: &AppContext,
    ) -> Option<usize> {
        self.panel_entries
            .iter()
            .position(|entry| entry.panel.persistent_name() == ui_name)
    }

    pub fn active_panel_index(&self) -> usize {
        self.active_panel_index
    }

    pub(crate) fn set_open(&mut self, open: bool, cx: &mut ViewContext<Self>) {
        if open != self.is_open {
            self.is_open = open;
            if let Some(active_panel) = self.panel_entries.get(self.active_panel_index) {
                active_panel.panel.set_active(open, cx);
            }

            cx.notify();
        }
    }

    pub fn set_panel_zoomed(&mut self, panel: &AnyView, zoomed: bool, cx: &mut ViewContext<Self>) {
        for entry in &mut self.panel_entries {
            if entry.panel.panel_id() == panel.entity_id() {
                if zoomed != entry.panel.is_zoomed(cx) {
                    entry.panel.set_zoomed(zoomed, cx);
                }
            } else if entry.panel.is_zoomed(cx) {
                entry.panel.set_zoomed(false, cx);
            }
        }

        cx.notify();
    }

    pub fn zoom_out(&mut self, cx: &mut ViewContext<Self>) {
        for entry in &mut self.panel_entries {
            if entry.panel.is_zoomed(cx) {
                entry.panel.set_zoomed(false, cx);
            }
        }
    }

    pub(crate) fn add_panel<T: Panel>(
        &mut self,
        panel: View<T>,
        workspace: WeakView<Workspace>,
        cx: &mut ViewContext<Self>,
    ) {
        let subscriptions = [
            cx.observe(&panel, |_, _, cx| cx.notify()),
            cx.subscribe(&panel, move |this, panel, event, cx| match event {
                PanelEvent::ChangePosition => {
                    let new_position = panel.read(cx).position(cx);

                    let Ok(new_dock) = workspace.update(cx, |workspace, cx| {
                        if panel.is_zoomed(cx) {
                            workspace.zoomed_position = Some(new_position);
                        }
                        match new_position {
                            DockPosition::Left => &workspace.left_dock,
                            DockPosition::Bottom => &workspace.bottom_dock,
                            DockPosition::Right => &workspace.right_dock,
                        }
                        .clone()
                    }) else {
                        return;
                    };

                    let was_visible = this.is_open()
                        && this.visible_panel().map_or(false, |active_panel| {
                            active_panel.panel_id() == Entity::entity_id(&panel)
                        });

                    this.remove_panel(&panel, cx);

                    new_dock.update(cx, |new_dock, cx| {
                        new_dock.add_panel(panel.clone(), workspace.clone(), cx);
                        if was_visible {
                            new_dock.set_open(true, cx);
                            new_dock.activate_panel(new_dock.panels_len() - 1, cx);
                        }
                    });
                }
                PanelEvent::ZoomIn => {
                    this.set_panel_zoomed(&panel.to_any(), true, cx);
                    if !panel.focus_handle(cx).contains_focused(cx) {
                        cx.focus_view(&panel);
                    }
                    workspace
                        .update(cx, |workspace, cx| {
                            workspace.zoomed = Some(panel.downgrade().into());
                            workspace.zoomed_position = Some(panel.read(cx).position(cx));
                        })
                        .ok();
                }
                PanelEvent::ZoomOut => {
                    this.set_panel_zoomed(&panel.to_any(), false, cx);
                    workspace
                        .update(cx, |workspace, cx| {
                            if workspace.zoomed_position == Some(this.position) {
                                workspace.zoomed = None;
                                workspace.zoomed_position = None;
                            }
                            cx.notify();
                        })
                        .ok();
                }
                // todo!() we do not use this event in the production code (even in zed1), remove it
                PanelEvent::Activate => {
                    if let Some(ix) = this
                        .panel_entries
                        .iter()
                        .position(|entry| entry.panel.panel_id() == Entity::entity_id(&panel))
                    {
                        this.set_open(true, cx);
                        this.activate_panel(ix, cx);
                        cx.focus_view(&panel);
                    }
                }
                PanelEvent::Close => {
                    if this
                        .visible_panel()
                        .map_or(false, |p| p.panel_id() == Entity::entity_id(&panel))
                    {
                        this.set_open(false, cx);
                    }
                }
                PanelEvent::Focus => {}
            }),
        ];

        // todo!()
        // let dock_view_id = cx.view_id();
        self.panel_entries.push(PanelEntry {
            panel: Arc::new(panel),
            // todo!()
            // context_menu: cx.add_view(|cx| {
            //     let mut menu = ContextMenu::new(dock_view_id, cx);
            //     menu.set_position_mode(OverlayPositionMode::Local);
            //     menu
            // }),
            _subscriptions: subscriptions,
        });
        cx.notify()
    }

    pub fn remove_panel<T: Panel>(&mut self, panel: &View<T>, cx: &mut ViewContext<Self>) {
        if let Some(panel_ix) = self
            .panel_entries
            .iter()
            .position(|entry| entry.panel.panel_id() == Entity::entity_id(panel))
        {
            if panel_ix == self.active_panel_index {
                self.active_panel_index = 0;
                self.set_open(false, cx);
            } else if panel_ix < self.active_panel_index {
                self.active_panel_index -= 1;
            }
            self.panel_entries.remove(panel_ix);
            cx.notify();
        }
    }

    pub fn panels_len(&self) -> usize {
        self.panel_entries.len()
    }

    pub fn activate_panel(&mut self, panel_ix: usize, cx: &mut ViewContext<Self>) {
        if panel_ix != self.active_panel_index {
            if let Some(active_panel) = self.panel_entries.get(self.active_panel_index) {
                active_panel.panel.set_active(false, cx);
            }

            self.active_panel_index = panel_ix;
            if let Some(active_panel) = self.panel_entries.get(self.active_panel_index) {
                active_panel.panel.set_active(true, cx);
            }

            cx.notify();
        }
    }

    pub fn visible_panel(&self) -> Option<&Arc<dyn PanelHandle>> {
        let entry = self.visible_entry()?;
        Some(&entry.panel)
    }

    pub fn active_panel(&self) -> Option<&Arc<dyn PanelHandle>> {
        Some(&self.panel_entries.get(self.active_panel_index)?.panel)
    }

    fn visible_entry(&self) -> Option<&PanelEntry> {
        if self.is_open {
            self.panel_entries.get(self.active_panel_index)
        } else {
            None
        }
    }

    pub fn zoomed_panel(&self, cx: &WindowContext) -> Option<Arc<dyn PanelHandle>> {
        let entry = self.visible_entry()?;
        if entry.panel.is_zoomed(cx) {
            Some(entry.panel.clone())
        } else {
            None
        }
    }

    pub fn panel_size(&self, panel: &dyn PanelHandle, cx: &WindowContext) -> Option<Pixels> {
        self.panel_entries
            .iter()
            .find(|entry| entry.panel.panel_id() == panel.panel_id())
            .map(|entry| entry.panel.size(cx))
    }

    pub fn active_panel_size(&self, cx: &WindowContext) -> Option<Pixels> {
        if self.is_open {
            self.panel_entries
                .get(self.active_panel_index)
                .map(|entry| entry.panel.size(cx))
        } else {
            None
        }
    }

    pub fn resize_active_panel(&mut self, size: Option<Pixels>, cx: &mut ViewContext<Self>) {
        if let Some(entry) = self.panel_entries.get_mut(self.active_panel_index) {
            let size = size.map(|size| size.max(RESIZE_HANDLE_SIZE));
            entry.panel.set_size(size, cx);
            cx.notify();
        }
    }

    pub fn toggle_action(&self) -> Box<dyn Action> {
        match self.position {
            DockPosition::Left => crate::ToggleLeftDock.boxed_clone(),
            DockPosition::Bottom => crate::ToggleBottomDock.boxed_clone(),
            DockPosition::Right => crate::ToggleRightDock.boxed_clone(),
        }
    }
}

impl Render for Dock {
<<<<<<< HEAD
    type Output = Div;

    fn render(&mut self, cx: &mut ViewContext<Self>) -> Self::Output {
=======
    fn render(&mut self, cx: &mut ViewContext<Self>) -> impl Element {
>>>>>>> 81b03d37
        if let Some(entry) = self.visible_entry() {
            let size = entry.panel.size(cx);

            let position = self.position;
            let mut handle = div()
                .id("resize-handle")
                .on_drag(DraggedDock(position), |dock, cx| {
                    cx.stop_propagation();
                    cx.build_view(|_| dock.clone())
                })
                .on_click(cx.listener(|v, e: &ClickEvent, cx| {
                    if e.down.button == MouseButton::Left && e.down.click_count == 2 {
                        v.resize_active_panel(None, cx);
                        cx.stop_propagation();
                    }
                }))
                .z_index(1)
                .block_mouse();

            match self.position() {
                DockPosition::Left => {
                    handle = handle
                        .absolute()
                        .right(px(0.))
                        .top(px(0.))
                        .h_full()
                        .w(RESIZE_HANDLE_SIZE)
                        .cursor_col_resize();
                }
                DockPosition::Bottom => {
                    handle = handle
                        .absolute()
                        .top(px(0.))
                        .left(px(0.))
                        .w_full()
                        .h(RESIZE_HANDLE_SIZE)
                        .cursor_row_resize();
                }
                DockPosition::Right => {
                    handle = handle
                        .absolute()
                        .top(px(0.))
                        .left(px(0.))
                        .h_full()
                        .w(RESIZE_HANDLE_SIZE)
                        .cursor_col_resize();
                }
            }

            div()
                .flex()
                .bg(cx.theme().colors().panel_background)
                .border_color(cx.theme().colors().border)
                .overflow_hidden()
                .map(|this| match self.position().axis() {
                    Axis::Horizontal => this.w(size).h_full().flex_row(),
                    Axis::Vertical => this.h(size).w_full().flex_col(),
                })
                .map(|this| match self.position() {
                    DockPosition::Left => this.border_r(),
                    DockPosition::Right => this.border_l(),
                    DockPosition::Bottom => this.border_t(),
                })
                .child(
                    div()
                        .map(|this| match self.position().axis() {
                            Axis::Horizontal => this.min_w(size).h_full(),
                            Axis::Vertical => this.min_h(size).w_full(),
                        })
                        .child(entry.panel.to_any()),
                )
                .child(handle)
        } else {
            div()
        }
    }
}

impl PanelButtons {
    pub fn new(dock: View<Dock>, cx: &mut ViewContext<Self>) -> Self {
        cx.observe(&dock, |_, _, cx| cx.notify()).detach();
        Self { dock }
    }
}

impl Render for PanelButtons {
<<<<<<< HEAD
    type Output = Div;

    fn render(&mut self, cx: &mut ViewContext<Self>) -> Self::Output {
=======
    fn render(&mut self, cx: &mut ViewContext<Self>) -> impl Element {
>>>>>>> 81b03d37
        // todo!()
        let dock = self.dock.read(cx);
        let active_index = dock.active_panel_index;
        let is_open = dock.is_open;
        let dock_position = dock.position;

        let (menu_anchor, menu_attach) = match dock.position {
            DockPosition::Left => (AnchorCorner::BottomLeft, AnchorCorner::TopLeft),
            DockPosition::Bottom | DockPosition::Right => {
                (AnchorCorner::BottomRight, AnchorCorner::TopRight)
            }
        };

        let buttons = dock
            .panel_entries
            .iter()
            .enumerate()
            .filter_map(|(i, entry)| {
                let icon = entry.panel.icon(cx)?;
                let name = entry.panel.persistent_name();
                let panel = entry.panel.clone();

                let is_active_button = i == active_index && is_open;

                let (action, tooltip) = if is_active_button {
                    let action = dock.toggle_action();

                    let tooltip: SharedString =
                        format!("Close {} dock", dock.position.to_label()).into();

                    (action, tooltip)
                } else {
                    let action = entry.panel.toggle_action(cx);

                    (action, name.into())
                };

                Some(
                    right_click_menu(name)
                        .menu(move |cx| {
                            const POSITIONS: [DockPosition; 3] = [
                                DockPosition::Left,
                                DockPosition::Right,
                                DockPosition::Bottom,
                            ];

                            ContextMenu::build(cx, |mut menu, cx| {
                                for position in POSITIONS {
                                    if position != dock_position
                                        && panel.position_is_valid(position, cx)
                                    {
                                        let panel = panel.clone();
                                        menu = menu.entry(position.to_label(), None, move |cx| {
                                            panel.set_position(position, cx);
                                        })
                                    }
                                }
                                menu
                            })
                        })
                        .anchor(menu_anchor)
                        .attach(menu_attach)
                        .trigger(
                            IconButton::new(name, icon)
                                .icon_size(IconSize::Small)
                                .selected(is_active_button)
                                .on_click({
                                    let action = action.boxed_clone();
                                    move |_, cx| cx.dispatch_action(action.boxed_clone())
                                })
                                .tooltip(move |cx| {
                                    Tooltip::for_action(tooltip.clone(), &*action, cx)
                                }),
                        ),
                )
            });

        h_stack().gap_0p5().children(buttons)
    }
}

impl StatusItemView for PanelButtons {
    fn set_active_pane_item(
        &mut self,
        _active_pane_item: Option<&dyn crate::ItemHandle>,
        _cx: &mut ViewContext<Self>,
    ) {
        // Nothing to do, panel buttons don't depend on the active center item
    }
}

#[cfg(any(test, feature = "test-support"))]
pub mod test {
    use super::*;
    use gpui::{actions, div, ViewContext, WindowContext};

    pub struct TestPanel {
        pub position: DockPosition,
        pub zoomed: bool,
        pub active: bool,
        pub focus_handle: FocusHandle,
        pub size: Pixels,
    }
    actions!(test, [ToggleTestPanel]);

    impl EventEmitter<PanelEvent> for TestPanel {}

    impl TestPanel {
        pub fn new(position: DockPosition, cx: &mut WindowContext) -> Self {
            Self {
                position,
                zoomed: false,
                active: false,
                focus_handle: cx.focus_handle(),
                size: px(300.),
            }
        }
    }

    impl Render for TestPanel {
<<<<<<< HEAD
        type Output = Div;

        fn render(&mut self, _cx: &mut ViewContext<Self>) -> Self::Output {
=======
        fn render(&mut self, _cx: &mut ViewContext<Self>) -> impl Element {
>>>>>>> 81b03d37
            div()
        }
    }

    impl Panel for TestPanel {
        fn persistent_name() -> &'static str {
            "TestPanel"
        }

        fn position(&self, _: &gpui::WindowContext) -> super::DockPosition {
            self.position
        }

        fn position_is_valid(&self, _: super::DockPosition) -> bool {
            true
        }

        fn set_position(&mut self, position: DockPosition, cx: &mut ViewContext<Self>) {
            self.position = position;
            cx.emit(PanelEvent::ChangePosition);
        }

        fn size(&self, _: &WindowContext) -> Pixels {
            self.size
        }

        fn set_size(&mut self, size: Option<Pixels>, _: &mut ViewContext<Self>) {
            self.size = size.unwrap_or(px(300.));
        }

        fn icon(&self, _: &WindowContext) -> Option<ui::Icon> {
            None
        }

        fn toggle_action(&self) -> Box<dyn Action> {
            ToggleTestPanel.boxed_clone()
        }

        fn is_zoomed(&self, _: &WindowContext) -> bool {
            self.zoomed
        }

        fn set_zoomed(&mut self, zoomed: bool, _cx: &mut ViewContext<Self>) {
            self.zoomed = zoomed;
        }

        fn set_active(&mut self, active: bool, _cx: &mut ViewContext<Self>) {
            self.active = active;
        }
    }

    impl FocusableView for TestPanel {
        fn focus_handle(&self, _cx: &AppContext) -> FocusHandle {
            self.focus_handle.clone()
        }
    }
}<|MERGE_RESOLUTION|>--- conflicted
+++ resolved
@@ -505,13 +505,7 @@
 }
 
 impl Render for Dock {
-<<<<<<< HEAD
-    type Output = Div;
-
-    fn render(&mut self, cx: &mut ViewContext<Self>) -> Self::Output {
-=======
     fn render(&mut self, cx: &mut ViewContext<Self>) -> impl Element {
->>>>>>> 81b03d37
         if let Some(entry) = self.visible_entry() {
             let size = entry.panel.size(cx);
 
@@ -598,13 +592,7 @@
 }
 
 impl Render for PanelButtons {
-<<<<<<< HEAD
-    type Output = Div;
-
-    fn render(&mut self, cx: &mut ViewContext<Self>) -> Self::Output {
-=======
     fn render(&mut self, cx: &mut ViewContext<Self>) -> impl Element {
->>>>>>> 81b03d37
         // todo!()
         let dock = self.dock.read(cx);
         let active_index = dock.active_panel_index;
@@ -725,13 +713,7 @@
     }
 
     impl Render for TestPanel {
-<<<<<<< HEAD
-        type Output = Div;
-
-        fn render(&mut self, _cx: &mut ViewContext<Self>) -> Self::Output {
-=======
         fn render(&mut self, _cx: &mut ViewContext<Self>) -> impl Element {
->>>>>>> 81b03d37
             div()
         }
     }
